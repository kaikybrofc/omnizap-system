# Logs
logs/
<<<<<<< HEAD

# Dependencies
node_modules/

# Temp files
.DS_Store
*.log
npm-debug.log*
yarn-debug.log*
yarn-error.log*

# IDE and editor files
.idea/
.vscode/
*.sublime-project
*.sublime-workspace

# Build artifacts
build/
dist/

# Environment variables
.env
.env.local
.env.development.local
.env.test.local
.env.production.local

# Other
*.tgz
.pnp.js
.pnp.cjs
.yarn/

/temp/
=======
temp/
app/connection/auth_info_baileys/
app/connection/store/
>>>>>>> 2baa212d
<|MERGE_RESOLUTION|>--- conflicted
+++ resolved
@@ -1,43 +1,9 @@
 # Logs
 logs/
-<<<<<<< HEAD
 
 # Dependencies
 node_modules/
-
-# Temp files
-.DS_Store
-*.log
-npm-debug.log*
-yarn-debug.log*
-yarn-error.log*
-
-# IDE and editor files
-.idea/
-.vscode/
-*.sublime-project
-*.sublime-workspace
-
-# Build artifacts
-build/
-dist/
-
-# Environment variables
-.env
-.env.local
-.env.development.local
-.env.test.local
-.env.production.local
-
-# Other
-*.tgz
-.pnp.js
-.pnp.cjs
-.yarn/
-
-/temp/
-=======
-temp/
+qr-code/
+logs/
 app/connection/auth_info_baileys/
-app/connection/store/
->>>>>>> 2baa212d
+app/connection/store/